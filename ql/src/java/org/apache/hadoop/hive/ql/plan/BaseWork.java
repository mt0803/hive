/**
 * Licensed to the Apache Software Foundation (ASF) under one
 * or more contributor license agreements.  See the NOTICE file
 * distributed with this work for additional information
 * regarding copyright ownership.  The ASF licenses this file
 * to you under the Apache License, Version 2.0 (the
 * "License"); you may not use this file except in compliance
 * with the License.  You may obtain a copy of the License at
 *
 *     http://www.apache.org/licenses/LICENSE-2.0
 *
 * Unless required by applicable law or agreed to in writing, software
 * distributed under the License is distributed on an "AS IS" BASIS,
 * WITHOUT WARRANTIES OR CONDITIONS OF ANY KIND, either express or implied.
 * See the License for the specific language governing permissions and
 * limitations under the License.
 */

package org.apache.hadoop.hive.ql.plan;

import java.util.ArrayList;
import java.util.LinkedList;
import java.util.LinkedHashSet;
import java.util.List;
import java.util.Map;
import java.util.Set;
import java.util.Stack;

import org.apache.hadoop.hive.ql.exec.HashTableDummyOperator;
import org.apache.hadoop.hive.ql.exec.Operator;
import org.apache.hadoop.mapred.JobConf;

/**
 * BaseWork. Base class for any "work" that's being done on the cluster. Items like stats
 * gathering that are commonly used regardless of the type of work live here.
 */
@SuppressWarnings({"serial", "deprecation"})
public abstract class BaseWork extends AbstractOperatorDesc {

  // dummyOps is a reference to all the HashTableDummy operators in the
  // plan. These have to be separately initialized when we setup a task.
  // Their function is mainly as root ops to give the mapjoin the correct
  // schema info.
  List<HashTableDummyOperator> dummyOps;
  int tag;
  private final List<String> sortColNames = new ArrayList<String>();

  public BaseWork() {}

  public BaseWork(String name) {
    setName(name);
  }

  private boolean gatheringStats;

  private String name;

  // Vectorization.
  protected Map<String, Map<Integer, String>> allScratchColumnVectorTypeMaps = null;
  protected Map<String, Map<String, Integer>> allColumnVectorMaps = null;
  protected boolean vectorMode = false;

  public void setGatheringStats(boolean gatherStats) {
    this.gatheringStats = gatherStats;
  }

  public boolean isGatheringStats() {
    return this.gatheringStats;
  }

  public String getName() {
    return name;
  }

  public void setName(String name) {
    this.name = name;
  }

  public List<HashTableDummyOperator> getDummyOps() {
    return dummyOps;
  }

  public void setDummyOps(List<HashTableDummyOperator> dummyOps) {
    this.dummyOps = dummyOps;
  }

  public void addDummyOp(HashTableDummyOperator dummyOp) {
    if (dummyOps == null) {
      dummyOps = new LinkedList<HashTableDummyOperator>();
    }
    dummyOps.add(dummyOp);
  }

  public abstract void replaceRoots(Map<Operator<?>, Operator<?>> replacementMap);

  public abstract Set<Operator<?>> getAllRootOperators();

  public Set<Operator<?>> getAllOperators() {

    Set<Operator<?>> returnSet = new LinkedHashSet<Operator<?>>();
    Set<Operator<?>> opSet = getAllRootOperators();
    Stack<Operator<?>> opStack = new Stack<Operator<?>>();

    // add all children
    opStack.addAll(opSet);

    while(!opStack.empty()) {
      Operator<?> op = opStack.pop();
      returnSet.add(op);
      if (op.getChildOperators() != null) {
        opStack.addAll(op.getChildOperators());
      }
    }

    return returnSet;
  }

<<<<<<< HEAD
  /**
   * Returns a set containing all leaf operators from the operator tree in this work.
   * @return a set containing all leaf operators in this operator tree.
   */
  public Set<Operator<?>> getAllLeafOperators() {
    Set<Operator<?>> returnSet = new LinkedHashSet<Operator<?>>();
    Set<Operator<?>> opSet = getAllRootOperators();
    Stack<Operator<?>> opStack = new Stack<Operator<?>>();

    // add all children
    opStack.addAll(opSet);

    while(!opStack.empty()) {
      Operator<?> op = opStack.pop();
      if (op.getNumChild() == 0) {
        returnSet.add(op);
      }
      if (op.getChildOperators() != null) {
        opStack.addAll(op.getChildOperators());
      }
    }

    return returnSet;
  }

  public Map<String, Map<Integer, String>> getScratchColumnVectorTypes() {
    return scratchColumnVectorTypes;
=======
  public Map<String, Map<Integer, String>> getAllScratchColumnVectorTypeMaps() {
    return allScratchColumnVectorTypeMaps;
>>>>>>> 21fbf523
  }

  public void setAllScratchColumnVectorTypeMaps(
      Map<String, Map<Integer, String>> allScratchColumnVectorTypeMaps) {
    this.allScratchColumnVectorTypeMaps = allScratchColumnVectorTypeMaps;
  }

  public Map<String, Map<String, Integer>> getAllColumnVectorMaps() {
    return allColumnVectorMaps;
  }

  public void setAllColumnVectorMaps(Map<String, Map<String, Integer>> allColumnVectorMaps) {
    this.allColumnVectorMaps = allColumnVectorMaps;
  }

  @Override
  public void setVectorMode(boolean vectorMode) {
    this.vectorMode = vectorMode;
  }

  public boolean getVectorMode() {
    return vectorMode;
  }

  public abstract void configureJobConf(JobConf job);

  public void setTag(int tag) {
    this.tag = tag;
  }

  public int getTag() {
    return tag;
  }

  public void addSortCols(List<String> sortCols) {
    this.sortColNames.addAll(sortCols);
  }

  public List<String> getSortCols() {
    return sortColNames;
  }
}<|MERGE_RESOLUTION|>--- conflicted
+++ resolved
@@ -115,7 +115,6 @@
     return returnSet;
   }
 
-<<<<<<< HEAD
   /**
    * Returns a set containing all leaf operators from the operator tree in this work.
    * @return a set containing all leaf operators in this operator tree.
@@ -143,10 +142,11 @@
 
   public Map<String, Map<Integer, String>> getScratchColumnVectorTypes() {
     return scratchColumnVectorTypes;
-=======
+
+  }
+
   public Map<String, Map<Integer, String>> getAllScratchColumnVectorTypeMaps() {
     return allScratchColumnVectorTypeMaps;
->>>>>>> 21fbf523
   }
 
   public void setAllScratchColumnVectorTypeMaps(
